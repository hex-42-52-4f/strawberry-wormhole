import os
import re

import discord
from discord.ext import commands

from pie import check, i18n, logger, utils
from pie.bot import Strawberry

from .database import (  # Local database model for managing wormhole channels
    WormholeChannel,
)

# Setup for internationalization (i18n) and logging
_ = i18n.Translator("modules/wormhole").translate
bot_log = logger.Bot.logger()
guild_log = logger.Guild.logger()

# ID of the guild (server) that hosts custom emojis
emoji_guild_id = int(os.getenv("EMOJI_GUILD"))


class Wormhole(commands.Cog):
    """
    This Cog handles message relaying (a "wormhole") across multiple channels in different guilds.
    """

    wormhole_channels: list[int] = []

    def __init__(self, bot: Strawberry):
        self.bot: Strawberry = bot
        self.wormhole_channels = WormholeChannel.get_channel_ids()

    # Helper function to format messages before sending
    def _message_formatter(self, message: discord.Message):
        guild = message.guild
        guild_name = guild.name if guild else "Unknown Server"

        emoji_guild = self.bot.get_guild(emoji_guild_id)
        emoji = None
        if emoji_guild:
            emoji = next(
                (
                    e
                    for e in emoji_guild.emojis
                    if e.name.replace(" ", "").lower()
                    == guild_name.replace(" ", "").lower()
                ),
                None,
            )
        guild_display = str(emoji) if emoji else f"[{guild_name}]"

        # Sanitize user mentions to prevent abuse across servers
        new_content = re.sub(r"<@(\d+)>", r"`[TAGS ARE NOT ALLOWED!]`", message.content)

        formatted_message = f"**{guild_display} {message.author.name}:** {new_content}"
        return formatted_message

    # Listen to all messages in channels
    @commands.Cog.listener()
    async def on_message(self, message: discord.Message):
        # Ignore bot messages
        if message.author.bot:
            return

        # Ignore commands
        if message.content.startswith(self.bot.command_prefix):
            # await message.delete()
            return

        # Only proceed if this channel is registered as a wormhole
        if message.channel.id not in self.wormhole_channels:
            return

        await message.delete()  # Delete original user message

        formatted_message = self._message_formatter(message)  # Format message

        # Send to all wormhole channels
        for channel in self.wormhole_channels:
            target_channel = self.bot.get_channel(channel)
            if target_channel:
                await target_channel.send(formatted_message)

    # Command group: !wormhole
    @check.acl2(check.ACLevel.GUILD_OWNER)
    @commands.group()
    async def wormhole(self, ctx: commands.Context):
        if ctx.invoked_subcommand is None:
            await utils.discord.send_help(ctx)

    # Subgroup: !wormhole set
    @check.acl2(check.ACLevel.GUILD_OWNER)
    @wormhole.group()
    async def set(self, ctx: commands.Context):
        if ctx.invoked_subcommand is None:
            await utils.discord.send_help(ctx)

    # Command: !wormhole set channel <channel_id>
    @commands.guild_only()
    @check.acl2(check.ACLevel.GUILD_OWNER)  # ACL rules
    @set.command(name="channel")
    async def set_wormhole_channel(self, ctx: commands.Context, *, channel_id: str):
        """
        Register a channel as a wormhole. All messages in this channel
        will be deleted and mirrored to all other wormhole channels.
        """
        if channel_id is None:
            await ctx.reply(_(ctx, "Channel ID is empty."))
            return

        try:
            cha_id = int(channel_id)
        except (ValueError, TypeError):
            await ctx.reply(
                _(ctx, "`{channel_id}` is not a valid number.").format(
                    channel_id=channel_id
                )
            )
            return

        channel = ctx.guild.get_channel(cha_id)
        if channel is None:
            await ctx.reply(_(ctx, "Channel not found."))
            return

        if WormholeChannel.check_existence(cha_id):
            await ctx.reply(_(ctx, "Channel is already set as wormhole channel."))
            return

        WormholeChannel.add(guild_id=ctx.guild.id, channel_id=cha_id)
<<<<<<< HEAD
        await ctx.reply(
            _(ctx, "Channel `{channel_name}` was added as wormhole channel.").format(
                channel_name=channel.name
            )
=======
        self.wormhole_channels.append(cha_id)
        await ctx.reply(f"Channel `{channel.name}` was added as wormhole channel.")
        await guild_log.info(
            ctx.author,
            ctx.channel,
            f"Channel '{channel.name}' was added as wormhole channel.",
>>>>>>> 3c154341
        )
        return

    # Command: !wormhole set slowmode <seconds>
    # requires manage_channels permission
    @commands.guild_only()
    @check.acl2(check.ACLevel.BOT_OWNER)
    @set.command(name="slowmode")
    async def set_wormhole_slowmode(self, ctx: commands.Context, *, time: str):
        """Apply slowmode to all wormhole channels."""
        try:
            delay = int(time)
        except (ValueError, TypeError):
            await ctx.reply(_(ctx, "`{time}` is not a valid number.").format(time=time))
            return

        for channel in self.wormhole_channels:
            target_channel = self.bot.get_channel(channel)
            if target_channel:
                await target_channel.edit(slowmode_delay=delay)

<<<<<<< HEAD
        await ctx.reply(_(ctx, "Slow mode set."))
=======
        await ctx.reply("Slow mode set")
        await bot_log.info(
            ctx.author, ctx.channel, f"Wormhole slow mode set to {delay} seconds."
        )
        return
>>>>>>> 3c154341

    # Subgroup: !wormhole remove
    @check.acl2(check.ACLevel.GUILD_OWNER)
    @wormhole.group()
    async def remove(self, ctx: commands.Context):
        if ctx.invoked_subcommand is None:
            await utils.discord.send_help(ctx)

    # Command: !wormhole remove channel <channel_id>
    @commands.guild_only()
    @check.acl2(check.ACLevel.GUILD_OWNER)
    @remove.command(name="channel")
    async def unset_wormhole_channel(self, ctx: commands.Context, *, channel_id: str):
        """Unregister a channel from the wormhole."""
        if channel_id is None:
            await ctx.reply(_(ctx, "Channel ID is empty."))
            return

        try:
            cha_id = int(channel_id)
        except (ValueError, TypeError):
            await ctx.reply(
                _(ctx, "`{channel_id}` is not a valid number.").format(
                    channel_id=channel_id
                )
            )
            return

        channel = ctx.guild.get_channel(cha_id)
        if channel is None:
            await ctx.reply(_(ctx, "Channel not found."))
            return

        if not WormholeChannel.check_existence(cha_id):
            await ctx.reply(_(ctx, "Channel is not set as wormhole channel."))
            return

        WormholeChannel.remove(guild_id=ctx.guild.id, channel_id=cha_id)
<<<<<<< HEAD
        await ctx.reply(
            _(ctx, "Channel `{channel_name}` was removed as wormhole channel.").format(
                channel_name=channel.name
            )
=======
        self.wormhole_channels.remove(cha_id)
        await ctx.reply(f"Channel `{channel.name}` was removed as wormhole channel.")
        await guild_log.info(
            ctx.author,
            ctx.channel,
            f"Channel '{channel.name}' was removed as wormhole channel.",
>>>>>>> 3c154341
        )
        return

    # Command: !wormhole remove slowmode
    # requires manage_channels permission
    @commands.guild_only()
    @check.acl2(check.ACLevel.BOT_OWNER)
    @remove.command(name="slowmode")
    async def remove_wormhole_slowmode(self, ctx: commands.Context):
        """Disable slowmode in all wormhole channels."""
        for channel in self.wormhole_channels:
            target_channel = self.bot.get_channel(channel)
            if target_channel:
                await target_channel.edit(slowmode_delay=0)

<<<<<<< HEAD
        await ctx.reply(_(ctx, "Slow mode removed"))
=======
        await ctx.reply("Slow mode removed")
        await bot_log.info(
            ctx.author, ctx.channel, "Wormhole slow mode set to 0 seconds."
        )
        return
>>>>>>> 3c154341


# Register the Cog with the bot
async def setup(bot: Strawberry) -> None:
    await bot.add_cog(Wormhole(bot))<|MERGE_RESOLUTION|>--- conflicted
+++ resolved
@@ -129,19 +129,16 @@
             return
 
         WormholeChannel.add(guild_id=ctx.guild.id, channel_id=cha_id)
-<<<<<<< HEAD
+        self.wormhole_channels.append(cha_id)
         await ctx.reply(
             _(ctx, "Channel `{channel_name}` was added as wormhole channel.").format(
                 channel_name=channel.name
             )
-=======
-        self.wormhole_channels.append(cha_id)
-        await ctx.reply(f"Channel `{channel.name}` was added as wormhole channel.")
+        )
         await guild_log.info(
             ctx.author,
             ctx.channel,
             f"Channel '{channel.name}' was added as wormhole channel.",
->>>>>>> 3c154341
         )
         return
 
@@ -163,15 +160,11 @@
             if target_channel:
                 await target_channel.edit(slowmode_delay=delay)
 
-<<<<<<< HEAD
         await ctx.reply(_(ctx, "Slow mode set."))
-=======
-        await ctx.reply("Slow mode set")
         await bot_log.info(
             ctx.author, ctx.channel, f"Wormhole slow mode set to {delay} seconds."
         )
         return
->>>>>>> 3c154341
 
     # Subgroup: !wormhole remove
     @check.acl2(check.ACLevel.GUILD_OWNER)
@@ -210,19 +203,16 @@
             return
 
         WormholeChannel.remove(guild_id=ctx.guild.id, channel_id=cha_id)
-<<<<<<< HEAD
+        self.wormhole_channels.remove(cha_id)
         await ctx.reply(
             _(ctx, "Channel `{channel_name}` was removed as wormhole channel.").format(
                 channel_name=channel.name
             )
-=======
-        self.wormhole_channels.remove(cha_id)
-        await ctx.reply(f"Channel `{channel.name}` was removed as wormhole channel.")
+        )
         await guild_log.info(
             ctx.author,
             ctx.channel,
             f"Channel '{channel.name}' was removed as wormhole channel.",
->>>>>>> 3c154341
         )
         return
 
@@ -238,15 +228,11 @@
             if target_channel:
                 await target_channel.edit(slowmode_delay=0)
 
-<<<<<<< HEAD
         await ctx.reply(_(ctx, "Slow mode removed"))
-=======
-        await ctx.reply("Slow mode removed")
         await bot_log.info(
             ctx.author, ctx.channel, "Wormhole slow mode set to 0 seconds."
         )
         return
->>>>>>> 3c154341
 
 
 # Register the Cog with the bot
